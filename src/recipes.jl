--- conflicted
+++ resolved
@@ -318,23 +318,15 @@
                            markerspace = :pixel,
                            visible = arrow_show,
                            gp.arrow_attr...)
-<<<<<<< HEAD
-
-    nodesize = prep_attributes(gp.node_size, @lift(vertices($graph)), dfth.node_size)
-
-    # plot vertices
-    vertex_plot = scatter!(gp, node_pos;
-                           color=gp.node_color,
-                           marker=gp.node_marker,
-                           markersize=nodesize,
-=======
+
+    nodesize = prep_attributes(node_size, @lift(vertices($graph)), dfth.node_size)
+
     # plot vertices
     vertex_plot = scatter!(gp, node_pos;
                            color=node_color,
                            marker=node_marker,
-                           markersize=node_size,
+                           markersize=nodesize,
                            strokewidth=node_strokewidth,
->>>>>>> 7c2e706a
                            gp.node_attr...)
 
     # plot node labels
