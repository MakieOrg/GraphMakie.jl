using LinearAlgebra: normalize, ⋅, norm
export GraphPlot, graphplot, graphplot!

"""
    graphplot(graph::AbstractGraph)
    graphplot!(ax, graph::AbstractGraph)

Creates a plot of the network `graph`. Consists of multiple steps:
- Layout the nodes: see `layout` attribute. The node position is accessible from outside
  the plot object `p` as an observable using `p[:node_pos]`.
- plot edges as `edgeplot`-plot
- if `arrow_show` plot arrowheads as `scatter`-plot
- plot nodes as `scatter`-plot
- if `nlabels!=nothing` plot node labels as `text`-plot
- if `elabels!=nothing` plot edge labels as `text`-plot

The main attributes for the subplots are exposed as attributes for `graphplot`.
Additional attributes for the `scatter`, `edgeplot` and `text` plots can be provided
as a named tuples to `node_attr`, `edge_attr`, `nlabels_attr` and `elabels_attr`.

Most of the arguments can be either given as a vector of length of the
edges/nodes or as a single value. One might run into errors when changing the
underlying graph and therefore changing the number of Edges/Nodes.

## Attributes
### Main attributes
- `layout=Spring()`: function `AbstractGraph->Vector{Point}` determines the base layout
- `node_color=scatter_theme.color`
- `node_size=scatter_theme.markersize`
- `node_marker=scatter_theme.marker`
- `node_attr=(;)`: List of kw arguments which gets passed to the `scatter` command
- `edge_color=lineseg_theme.color`: Color for edges.
- `edge_width=lineseg_theme.linewidth`: Pass a vector with 2 width per edge to
  get pointy edges.
- `edge_attr=(;)`: List of kw arguments which gets passed to the `linesegments` command
- `arrow_show=Makie.automatic`: `Bool`, indicate edge directions with arrowheads?
  Defaults to `Graphs.is_directed(graph)`.
- `arrow_size=scatter_theme.markersize`: Size of arrowheads.
- `arrow_shift=0.5`: Shift arrow position from source (0) to dest (1) node.
- `arrow_attr=(;)`: List of kw arguments which gets passed to the `scatter` command

### Node labels
The position of each label is determined by the node position plus an offset in
data space.

- `nlabels=nothing`: `Vector{String}` with label for each node
- `nlabels_align=(:left, :bottom)`: Anchor of text field.
- `nlabels_distance=0.0`: Pixel distance from node in direction of align.
- `nlabels_color=labels_theme.color`
- `nlabels_offset=nothing`: `Point` or `Vector{Point}` (in data space)
- `nlabels_fontsize=labels_theme.fontsize`
- `nlabels_attr=(;)`: List of kw arguments which gets passed to the `text` command

### Edge labels
The base position of each label is determinded by `src + shift*(dst-src)`. The
additional `distance` parameter is given in pixels and shifts the text away from
the edge.

- `elabels=nothing`: `Vector{String}` with label for each edge
- `elabels_align=(:center, :center)`: Anchor of text field.
- `elabels_side = :left`: Side of the edge to put the edge label text
- `elabels_distance=Makie.automatic`: Pixel distance of anchor to edge. The direction is decided based on `elabels_side`
- `elabels_shift=0.5`: Position between src and dst of edge.
- `elabels_rotation=Makie.automatic`: Angle of text per label. If `nothing` this will be
  determined by the edge angle. If `automatic` it will also point upwards making it easy to read.
- `elabels_offset=nothing`: Additional offset in data space
- `elabels_color=labels_theme.color`
- `elabels_fontsize=labels_theme.fontsize`
- `elabels_attr=(;)`: List of kw arguments which gets passed to the `text` command

### Curvy edges & self edges/loops
- `edge_plottype=Makie.automatic()`: Either `automatic`, `:linesegments` or
  `:beziersegments`. `:beziersegments` are much slower for big graphs!

Self edges / loops:

- `selfedge_size=Makie.automatic()`: Size of self-edge-loop (dict/vector possible).
- `selfedge_direction=Makie.automatic()`: Direction of self-edge-loop as `Point2` (dict/vector possible).
- `selfedge_width=Makie.automatic()`: Opening of selfloop in rad (dict/vector possible).

High level interface for curvy edges:

- `curve_distance=0.1`:

    Specify a distance of the (now curved) line to the straight line *in data
    space*. Can be single value, array or dict. User proivded `tangents` or
    `waypoints` will overrule this property.

- `curve_distance_usage=Makie.automatic()`:

    If `Makie.automatic()`, only plot double edges in a curvy way. Other options
    are `true` and `false`.

Tangents interface for curvy edges:

- `tangents=nothing`:

    Specify a pair of tangent vectors per edge (for src and dst). If `nothing`
    (or edge idx not in dict) draw a straight line.

- `tfactor=0.6`:

    Factor is used to calculate the bezier waypoints from the (normalized) tangents.
    Higher factor means bigger radius. Can be tuple per edge to specify different
    factor for src and dst.

Waypoints along edges:
- `waypoints=nothing`

    Specify waypoints for edges. This parameter should be given as a vector or
    dict. Waypoints will be crossed using natural cubic splines. The waypoints may
    or may not include the src/dst positions.

- `waypoint_radius=nothing`: If number (dict/vector possible) bent lines within radius of waypoints.
"""
@recipe(GraphPlot, graph) do scene
    # TODO: figure out this whole theme business
    scatter_theme = default_theme(scene, Scatter)
    lineseg_theme = default_theme(scene, LineSegments)
    labels_theme = default_theme(scene, Makie.Text)
    Attributes(
        layout = Spring(),
        # node attributes (Scatter)
        node_color = scatter_theme.color,
        node_size = scatter_theme.markersize,
        node_marker = scatter_theme.marker,
        node_attr = (;),
        # edge attributes (LineSegements)
        edge_color = lineseg_theme.color,
        edge_width = lineseg_theme.linewidth,
        edge_attr = (;),
        # arrow attributes (Scatter)
        arrow_show = automatic,
        arrow_size = scatter_theme.markersize,
        arrow_shift = 0.5,
        arrow_attr = (;),
        # node label attributes (Text)
        nlabels = nothing,
        nlabels_align = (:left, :bottom),
        nlabels_distance = 0.0,
        nlabels_color = labels_theme.color,
        nlabels_offset = nothing,
        nlabels_fontsize = labels_theme.fontsize,
        nlabels_attr = (;),
        # edge label attributes (Text)
        elabels = nothing,
        elabels_align = (:center, :center),
        elabels_side = :left,
        elabels_distance = automatic,
        elabels_shift = 0.5,
        elabels_rotation = automatic,
        elabels_offset = nothing,
        elabels_color = labels_theme.color,
        elabels_fontsize = labels_theme.fontsize,
        elabels_attr = (;),
        # self edge attributes
        edge_plottype = automatic,
        selfedge_size = automatic,
        selfedge_direction = automatic,
        selfedge_width = automatic,
        curve_distance = 0.1,
        curve_distance_usage = automatic,
        tangents=nothing,
        tfactor=0.6,
        waypoints=nothing,
        waypoint_radius=nothing,
    )
end

function Makie.plot!(gp::GraphPlot)
    graph = gp[:graph]
    
    dfth = default_theme(gp.parent, GraphPlot)

    # create initial vertex positions, will be updated on changes to graph or layout
    # make node_position-Observable available as named attribute from the outside
    gp[:node_pos] = @lift [Pointf(p) for p in ($(gp.layout))($graph)]

    sc = Makie.parent_scene(gp)

    # function which projects the point in px space
    to_px = lift(sc.px_area, sc.camera.projectionview) do pxa, pv
        # project should transform to 2d point in px space
        (point) -> project(sc, point)
    end
    # get angle in px space from path p at point t
    to_angle = @lift (path, p0, t) -> begin
        # TODO: maybe shorter tangent? For some perspectives this might give wrong angles in 3d
        p1 = p0 + tangent(path, t)
        tpx = $to_px(p1) - $to_px(p0)
        atan(tpx[2], tpx[1])
    end

    node_pos = gp[:node_pos]

    # create array of pathes triggered by node_pos changes
    # in case of a graph change the node_position will change anyway
    gp[:edge_paths] = lift(node_pos, gp.selfedge_size,
                      gp.selfedge_direction, gp.selfedge_width) do pos, s, d, w
        find_edge_paths(graph[], gp.attributes, pos)
    end
    edge_paths = gp[:edge_paths]

    # plot edges
    edge_plot = edgeplot!(gp, edge_paths;
                          color=gp.edge_color,
                          linewidth=gp.edge_width,
                          gp.edge_attr...)

    # plott arrow heads
    arrow_pos = @lift if !isempty($edge_paths)
        broadcast(interpolate, $edge_paths, $(gp.arrow_shift))
    else # if no edges return (empty) vector of points, broadcast yields Vector{Any} which can't be plotted
        Vector{eltype(node_pos[])}()
    end
    arrow_rot = @lift if !isempty(edge_paths[])
        Billboard(broadcast($to_angle, edge_paths[], $arrow_pos, gp.arrow_shift[]))
    else
        Billboard(Float32[])
    end
    arrow_show = @lift $(gp.arrow_show) === automatic ? Graphs.is_directed($graph) : $(gp.arrow_show)
    arrow_heads = scatter!(gp,
                           arrow_pos;
                           marker = '➤',
                           markersize = gp.arrow_size,
                           color = gp.edge_color,
                           rotations = arrow_rot,
                           strokewidth = 0.0,
                           markerspace = :pixel,
                           visible = arrow_show,
                           gp.arrow_attr...)

    nodesize = lift(gp.node_size) do _
        [getattr(gp.node_size, i, dfth.node_size[])
        for i in vertices(graph[])]
    end

    # plot vertices
    vertex_plot = scatter!(gp, node_pos;
                           color=gp.node_color,
                           marker=gp.node_marker,
                           markersize=nodesize,
                           gp.node_attr...)

    # plot node labels
    if gp.nlabels[] !== nothing
        positions = @lift begin
            if $(gp.nlabels_offset) != nothing
                $node_pos .+ $(gp.nlabels_offset)
            else
                copy($node_pos)
            end
        end

        offset = @lift if $(gp.nlabels_align) isa Vector
            $(gp.nlabels_distance) .* align_to_dir.($(gp.nlabels_align))
        else
            $(gp.nlabels_distance) .* align_to_dir($(gp.nlabels_align))
        end

<<<<<<< HEAD
        nlabelstextsize = lift(gp.nlabels_textsize) do _
            [getattr(gp.nlabels_textsize, i, dfth.nlabels_textsize[])
            for i in vertices(graph[])]
        end

        nlabels_plot = text!(gp, gp.nlabels;
                             position=positions,
                             align=gp.nlabels_align,
                             color=gp.nlabels_color,
                             offset=offset,
                             textsize=nlabelstextsize,
=======
        nlabels_plot = text!(gp, positions;
                             text=gp.nlabels,
                             align=gp.nlabels_align,
                             color=gp.nlabels_color,
                             offset=offset,
                             fontsize=gp.nlabels_fontsize,
>>>>>>> 664e46e4
                             gp.nlabels_attr...)
    end

    # plot edge labels
    if gp.elabels[] !== nothing
        # positions: center point between nodes + offset + distance*normal + shift*edge direction
        positions = @lift begin
            pos = broadcast(interpolate, $edge_paths, $(gp.elabels_shift))

            if $(gp.elabels_offset) !== nothing
                pos .= pos .+ $(gp.elabels_offset)
            end
            pos
        end

        # rotations based on the edge_vec_px and opposite argument
        rotation = lift(gp.elabels_rotation, to_angle, positions) do elabrots, tangle, pos
            rot = broadcast(tangle, edge_paths[], pos, gp.elabels_shift[])
            for i in 1:ne(graph[])
                valrot = getattr(gp.elabels_rotation, i, nothing)
                if valrot isa Real
                    # fix rotation to a single angle
                    rot[i] = valrot
                elseif valrot == automatic
                    # point the labels up
                    if (rot[i] > π/2 || rot[i] < - π/2)
                        rot[i] += π
                    end
                end
            end
            return rot
        end

        # calculate the offset in pixels in normal direction to the edge
        offsets = lift(positions, to_px, gp.elabels_distance, gp.elabels_side) do pos, tpx, dist, side
            tangent_px = broadcast(edge_paths[], pos, gp.elabels_shift[]) do path, p0, t
                p1 = p0 + tangent(path, t)
                tpx(p1) - tpx(p0)
            end

            offsets = map(p -> Point(-p.data[2], p.data[1])/norm(p), tangent_px)
            offsets .= elabels_distance_offset(graph[], gp.attributes) .* offsets
        end
<<<<<<< HEAD
        elabels_plot = text!(gp, gp.elabels;
                             position=positions,
=======

        elabels_plot = text!(gp, positions;
                             text=gp.elabels,
>>>>>>> 664e46e4
                             rotation=rotation,
                             offset=offsets,
                             align=gp.elabels_align,
                             color=gp.elabels_color,
                             fontsize=gp.elabels_fontsize,
                             gp.elabels_attr...)
    end

    return gp
end

"""
    elabels_distance_offset(g, attrs)

Returns the elabels_distance taking into consideration elabels_side
"""
function elabels_distance_offset(g, attrs)
    offs = zeros(ne(g))
    for i in 1:ne(g)
        attrval = getattr(attrs.elabels_distance, i, automatic)
        attrvalside = getattr(attrs.elabels_side, i, :left)
        if attrval isa Real
            if attrvalside == :left
                offs[i] = attrval
            elseif attrvalside == :right
                offs[i] = -attrval
            elseif attrvalside == :center
                offs[i] = zero(attrval)
            end
        elseif attrval == automatic
            offval = (getattr(attrs.elabels_fontsize, i) + getattr(attrs.edge_width, i))/2
            if attrvalside == :left
                offs[i] = offval
            elseif attrvalside == :right
                offs[i] = -offval
            elseif attrvalside == :center
                offs[i] = zero(offval)
            end
        end
    end
    return offs
end

"""
    find_edge_paths(g, attr, pos::AbstractVector{PT}) where {PT}

Returns an `AbstractPath` for each edge in the graph. Based on the `edge_plotype` attribute
this returns either arbitrary bezier curves or just lines.
"""
function find_edge_paths(g, attr, pos::AbstractVector{PT}) where {PT}
    paths = Vector{AbstractPath{PT}}(undef, ne(g))

    for (i, e) in enumerate(edges(g))
        if e.src == e.dst # selfedge
            size = getattr(attr.selfedge_size, i)
            direction = getattr(attr.selfedge_direction, i)
            width = getattr(attr.selfedge_width, i)
            paths[i] = selfedge_path(g, pos, e.src, size, direction, width)
        else # no selfedge
            p1, p2 = pos[e.src], pos[e.dst]
            tangents = getattr(attr.tangents, i)
            tfactor = getattr(attr.tfactor, i)
            waypoints::Vector{PT} = getattr(attr.waypoints, i, PT[])

            cdu = getattr(attr.curve_distance_usage, i)
            if cdu === true
                curve_distance = getattr(attr.curve_distance, i, 0.0)
            elseif cdu === false
                curve_distance = 0.0
            elseif cdu === automatic
                if is_directed(g) && has_edge(g, e.dst, e.src)
                    curve_distance = getattr(attr.curve_distance, i, 0.0)
                else
                    curve_distance = 0.0
                end
            end

            if !isnothing(waypoints) && !isempty(waypoints) #there are waypoints
                # the waypoints may already include the endpoints
                waypoints[begin] == p1 && popfirst!(waypoints)
                waypoints[end] == p2 && pop!(waypoints)

                radius = getattr(attr.waypoint_radius, i, nothing)

                if isempty(waypoints) || radius === nothing || radius === :spline
                    paths[i] = Path(p1, waypoints..., p2; tangents, tfactor)
                elseif radius isa Real
                    paths[i] = Path(radius, p1, waypoints..., p2)
                else
                    throw(ArgumentError("Invalid radius $radius for edge $i!"))
                end
            elseif !isnothing(tangents)
                paths[i] = Path(p1, p2; tangents, tfactor)
            elseif PT<:Point2 && !iszero(curve_distance)
                d = curve_distance
                s = norm(p2 - p1)
                γ = 2*atan(2 * d/s)
                a = (p2 - p1)/s * (4*d^2 + s^2)/(3s)

                m = @SMatrix[cos(γ) -sin(γ); sin(γ) cos(γ)]
                c1 = PT(p1 + m*a)
                c2 = PT(p2 - transpose(m)*a)

                commands = [MoveTo(p1), CurveTo(c1, c2, p2)]
                paths[i] = BezierPath(commands)
            else # straight line
                paths[i] = Path(p1, p2)
            end
        end
    end

    plottype = attr[:edge_plottype][]

    if plottype === :beziersegments
        # user explicitly specified beziersegments
        return paths
    elseif plottype === :linesegments
        # user specified linesegments but there are non-lines
        if !isempty(paths)
            return straighten.(paths)
        else
            return Line{PT}[]
        end
    elseif plottype === automatic
        ls = try
            first(attr.edge_attr.linestyle[])
        catch
            nothing
        end
        if !isnothing(ls) && !isa(ls, Number)
            throw(ArgumentError("Linestyles per edge are only supported when passing `edge_plottype=:beziersegments` to `graphplot` explicitly."))
        end

        # try to narrow down the typ, i.e. just `Line`s
        # update :plottype in attr so this is persistent even if the graph changes
        T = isempty(paths) ? Line{PT} : mapreduce(typeof, promote_type, paths)

        if T <: Line
            attr[:edge_plottype][] = :linesegments
            return convert(Vector{T}, paths)
        elseif ne(g) > 500
            attr[:edge_plottype][] = :linesegments
            @warn "Since there are a lot of edges ($(ne(g)) > 500), they will be drawn as straight lines "*
                "even though they contain curvy edges. If you really want to plot them as "*
                "bezier curves pass `edge_plottype=:beziersegments` explicitly. This will have "*
                "much worse performance!"
            return straighten.(paths)
        else
            attr[:edge_plottype][] = :beziersegments
            return paths
        end
    else
        throw(ArgumentError("Invalid argument for edge_plottype: $plottype"))
    end
end

"""
    selfedge_path(g, pos, v, size, direction, width)

Return a Path for the
"""
function selfedge_path(g, pos::AbstractVector{<:Point2}, v, size, direction, width)
    vp = pos[v]
    # get the vectors to all the neighbors
    ndirs = [pos[n] - vp for n in all_neighbors(g, v) if n != v]

    # angle and maximum width of loop
    γ, Δ = 0.0, 0.0

    if direction === automatic && !isempty(ndirs)
        angles = SVector{length(ndirs)}(atan(p[2], p[1]) for p in ndirs)
        angles = sort(angles)

        for i in 1:length(angles)
            α = angles[i]
            β = get(angles, i+1, 2π + angles[1])
            if β-α > Δ
                Δ = β-α
                γ = (β+α) / 2
            end
        end

        # set width of selfloop
        Δ = min(.7*Δ, π/2)
    elseif direction === automatic && isempty(ndirs)
        γ = π/2
        Δ = π/2
    else
        @assert direction isa Point2 "Direction of selfedge should be 2 dim vector ($direction)"
        γ = atan(direction[2], direction[1])
        Δ = π/2
    end

    if width !== automatic
        Δ = width
    end

    # the size (max distance to v) of loop
    # if there are no neighbors set to 0.5. Else half dist to nearest neighbor
    if size === automatic
        size = isempty(ndirs) ? 0.5 : minimum(norm.(ndirs)) * 0.5
    end

    # the actual length of the tagent vectors, magic number from `CurveTo`
    l = Float32( size/(cos(Δ/2) * 2*0.375) )
    t1 = vp + l * Point2f(cos(γ-Δ/2), sin(γ-Δ/2))
    t2 = vp + l * Point2f(cos(γ+Δ/2), sin(γ+Δ/2))

    return BezierPath([MoveTo(vp),
                       CurveTo(t1, t2, vp)])
end

function selfedge_path(g, pos::AbstractVector{<:Point3}, v, size, direction, width)
    error("Self edges in 3D not yet supported")
end

"""
    edgeplot(paths::Vector{AbstractPath})
    edgeplot!(sc, paths::Vector{AbstractPath})

Recipe to draw the edges. Attribute `plottype` can be either.
If `eltype(pathes) <: Line` draw using `linesegments`. If `<:AbstractPath`
draw using bezier segments.
All attributes are passed down to the actual recipe.
"""
@recipe(EdgePlot, paths) do scene
    Attributes()
end

function Makie.plot!(p::EdgePlot)
    N = length(p[:paths][])

    if eltype(p[:paths][]) <: Line
        PT = ptype(eltype(p[:paths][]))
        segs = Observable(Vector{PT}(undef, 2*N))

        update_segments!(segs, p[:paths][]) # first call to initialize
        on(p[:paths]) do paths # update if pathes change
            update_segments!(segs, paths)
        end

        linesegments!(p, segs; p.attributes...)
    else
        beziersegments!(p, p[:paths]; p.attributes...)
    end

    return p
end

function update_segments!(segs, paths)
    N = length(paths)
    if length(segs[]) != 2*N
        resize!(segs[], 2*N)
    end
    for (i, p) in enumerate(paths)
        segs[][2*i - 1] = interpolate(p, 0.0)
        segs[][2*i]     = interpolate(p, 1.0)
    end
    notify(segs)
end


"""
    beziersegments(paths::Vector{AbstractPath})
    beziersegments!(sc, paths::Vector{AbstractPath})

Recipe to draw bezier pathes. Each path will be descritized and ploted with a
separate `lines` plot. Scalar attributes will be used for all subplots. If you
provide vector attributs of same length als the pathes the i-th `lines` subplot
will see the i-th attribute.

TODO: Beziersegments plot won't work if the number of pathes changes.
"""
@recipe(BezierSegments, paths) do scene
    Attributes(default_theme(scene, LineSegments)...)
end

function Makie.plot!(p::BezierSegments)
    N = length(p[:paths][])
    PT = ptype(eltype(p[:paths][]))
    attr = p.attributes

    if N == 0 # no edges, still need to plot some atomic element otherwise recipe does not work
        lines!(p, PT[])
        return p
    end

    # set colorange automaticially if needed
    if attr[:color][] isa AbstractArray{<:Number}
        numbers = attr[:color][]
        colorrange = get(attr, :colorrange, nothing) |> to_value

        if colorrange === Makie.automatic
            attr[:colorrange] = extrema(numbers)
        end
    end

    # array which holds observables for the discretized values
    # this is needed so the `lines!` subplots will update
    disc = [Observable{Vector{PT}}() for i in 1:N]

    update_discretized!(disc, p[:paths][]) # first call to initialize
    on(p[:paths]) do paths # update if pathes change
        update_discretized!(disc, paths)
    end

    # plot all the lines
    for i in 1:N
        # each subplot will pick its specic arguments if there are vectors
        specific_attr = Attributes()

        for (k, v) in attr
            if k === :color && v[] isa AbstractVector{<:Number} && length(v[]) == N
                colormap = attr[:colormap][] |> to_colormap
                colorrange = attr[:colorrange][]
                specific_attr[k] = @lift Makie.interpolated_getindex(colormap,
                                                                     Float64($v[i]),
                                                                     colorrange)
            elseif k === :linestyle && v[] isa AbstractVector && first(v[]) isa Number
                # linestyle may be vector of numbers to specify pattern, in that case don't split
                specific_attr[k] = v
            elseif v[] isa AbstractVector && length(v[]) == N
                specific_attr[k] = @lift $v[i]
            else
                specific_attr[k] = v
            end
        end
        lines!(p, disc[i]; specific_attr...)
    end

    return p
end

function update_discretized!(disc, pathes)
    for (i, p) in enumerate(pathes)
        disc[i][] = discretize(p)
    end
end<|MERGE_RESOLUTION|>--- conflicted
+++ resolved
@@ -258,26 +258,17 @@
             $(gp.nlabels_distance) .* align_to_dir($(gp.nlabels_align))
         end
 
-<<<<<<< HEAD
-        nlabelstextsize = lift(gp.nlabels_textsize) do _
-            [getattr(gp.nlabels_textsize, i, dfth.nlabels_textsize[])
+        nlabelsfontsize = lift(gp.nlabels_fontsize) do _
+            [getattr(gp.nlabels_fontsize, i, dfth.nlabels_fontsize[])
             for i in vertices(graph[])]
         end
 
-        nlabels_plot = text!(gp, gp.nlabels;
-                             position=positions,
-                             align=gp.nlabels_align,
-                             color=gp.nlabels_color,
-                             offset=offset,
-                             textsize=nlabelstextsize,
-=======
         nlabels_plot = text!(gp, positions;
                              text=gp.nlabels,
                              align=gp.nlabels_align,
                              color=gp.nlabels_color,
                              offset=offset,
-                             fontsize=gp.nlabels_fontsize,
->>>>>>> 664e46e4
+                             fontsize=nlabelsfontsize,
                              gp.nlabels_attr...)
     end
 
@@ -321,14 +312,8 @@
             offsets = map(p -> Point(-p.data[2], p.data[1])/norm(p), tangent_px)
             offsets .= elabels_distance_offset(graph[], gp.attributes) .* offsets
         end
-<<<<<<< HEAD
         elabels_plot = text!(gp, gp.elabels;
                              position=positions,
-=======
-
-        elabels_plot = text!(gp, positions;
-                             text=gp.elabels,
->>>>>>> 664e46e4
                              rotation=rotation,
                              offset=offsets,
                              align=gp.elabels_align,
