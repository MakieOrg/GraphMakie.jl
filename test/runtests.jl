using CairoMakie
using GraphMakie
using GraphMakie.Graphs
using GraphMakie.NetworkLayout
using Makie.Colors
using StaticArrays
# using GLMakie
using Test

include("beziercurves_test.jl")

@testset "GraphMakie.jl" begin
    g = Observable(wheel_digraph(10))
    f, ax, p = graphplot(g)
    f, ax, p = graphplot(g, node_attr=Attributes(visible=false))
    f, ax, p = graphplot(g, node_attr=(;visible=true))

    # try to update graph
    add_edge!(g[], 2, 4)
    g[] = g[]
    # try to update network
    p.layout = SFDP()

    # update node observables
    p.node_color = :blue
    p.node_size = 30

    # update edge observables
    p.edge_width = 5.0
    p.edge_color = :green

    # it should be also possible to pass multiple values
    f, ax, p = graphplot(g, node_color=[rand([:blue,:red,:green]) for i in 1:nv(g[])])
end

@testset "graph without edges" begin
    g = SimpleDiGraph(10)
    graphplot(g)
    g = SimpleGraph(10)
    graphplot(g)
end

@testset "selfedge without neighbors" begin
    g = SimpleGraph(10)
    add_edge!(g, 1, 1)
    graphplot(g)
end

@testset "small graphs" begin
    g = SimpleGraph(1)
    fig, ax, p = graphplot(g)

    g = complete_graph(2)
    graphplot(g)
end

@testset "single line width per edge" begin
    g = complete_graph(3)
    graphplot(g)
    graphplot(g; edge_width=10)
    graphplot(g; edge_width=[5, 10, 15])
    graphplot(g; edge_width=[5, 10, 5, 10, 5, 10])
end

@testset "Hover, click and drag Interaction" begin
    g = wheel_graph(10)
    add_edge!(g, 1, 1)
    f, ax, p = graphplot(g,
                         edge_width = [3.0 for i in 1:ne(g)],
                         edge_color = [colorant"black" for i in 1:ne(g)],
                         node_size = [20 for i in 1:nv(g)],
                         node_color = [colorant"red" for i in 1:nv(g)])
    deregister_interaction!(ax, :rectanglezoom)

    function edge_hover_action(s, idx, event, axis)
        p.edge_width[][idx]= s ? 6.0 : 3.0
        p.edge_width[] = p.edge_width[] # trigger observable
    end
    ehover = EdgeHoverHandler(edge_hover_action)
    register_interaction!(ax, :ehover, ehover)

    function node_hover_action(s, idx, event, axis)
        p.node_size[][idx] = s ? 40 : 20
        p.node_size[] = p.node_size[] # trigger observable
    end
    nhover = NodeHoverHandler(node_hover_action)
    register_interaction!(ax, :nhover, nhover)

    function node_click_action(idx, args...)
        p.node_color[][idx] = rand(RGB)
        p.node_color[] = p.node_color[]
    end
    nclick = NodeClickHandler(node_click_action)
    register_interaction!(ax, :nclick, nclick)

    function edge_click_action(idx, args...)
        p.edge_color[][idx] = rand(RGB)
        p.edge_color[] = p.edge_color[]
    end
    eclick = EdgeClickHandler(edge_click_action)
    register_interaction!(ax, :eclick, eclick)

    function node_drag_action(state, idx, event, axis)
        p[:node_pos][][idx] = event.data
        p[:node_pos][] = p[:node_pos][]
    end
    ndrag = NodeDragHandler(node_drag_action)
    register_interaction!(ax, :ndrag, ndrag)

    mutable struct EdgeDragAction
        init::Union{Nothing, Point2f} # save click position
        src::Union{Nothing, Point2f}  # save src vertex position
        dst::Union{Nothing, Point2f}  # save dst vertex position
        EdgeDragAction() = new(nothing, nothing, nothing)
    end
    function (action::EdgeDragAction)(state, idx, event, axis)
        edge = collect(edges(g))[idx]
        if state == true
            if action.src===action.dst===action.init===nothing
                action.init = event.data
                action.src = p[:node_pos][][edge.src]
                action.dst = p[:node_pos][][edge.dst]
            end
            offset = event.data - action.init
            p[:node_pos][][edge.src] = action.src + offset
            p[:node_pos][][edge.dst] = action.dst + offset
            p[:node_pos][] = p[:node_pos][] # trigger change
        elseif state == false
            action.src = action.dst = action.init =  nothing
        end
    end
    edrag = EdgeDragHandler(EdgeDragAction())
    register_interaction!(ax, :edrag, edrag)
end

@testset "align_to_direction" begin
    using GraphMakie: align_to_dir
    using LinearAlgebra: normalize

    @test align_to_dir((:left, :center)) ≈ Point(1.0, 0)
    @test align_to_dir((:right, :center)) ≈ Point(-1.0, 0)
    @test align_to_dir((:center, :center)) ≈ Point(0.0, 0)

    @test align_to_dir((:left, :top)) ≈ normalize(Point(1.0, -1.0))
    @test align_to_dir((:right, :top)) ≈ normalize(Point(-1.0, -1))
    @test align_to_dir((:center, :top)) ≈ normalize(Point(0.0, -1))

    @test align_to_dir((:left, :bottom)) ≈ normalize(Point(1.0, 1.0))
    @test align_to_dir((:right, :bottom)) ≈ normalize(Point(-1.0, 1.0))
    @test align_to_dir((:center, :bottom)) ≈ normalize(Point(0.0, 1.0))

    # g = complete_graph(9)
    # nlabels_align = vec(collect(Iterators.product((:left,:center,:right),(:top,:center,:bottom))))
    # nlabels= repr.(nlabels_align)
    # graphplot(g; nlabels, nlabels_align, nlabels_distance=20)
end

@testset "test plot accessors" begin
    g = complete_graph(10)
    nlabels = repr.(1:nv(g))
    elabels = repr.(1:ne(g))
    fig, ax, p = graphplot(g)
    @test get_edge_plot(p) isa EdgePlot
    @test get_node_plot(p)[1][] == p[:node_pos][]
    @test get_arrow_plot(p).visible[] == false
    @test get_nlabel_plot(p) === nothing
    @test get_elabel_plot(p) === nothing

    fig, ax, p = graphplot(g; nlabels)
    @test get_nlabel_plot(p)[1][] == nlabels
    @test get_elabel_plot(p) === nothing

    fig, ax, p = graphplot(g; elabels)
    @test get_nlabel_plot(p) === nothing
    @test get_elabel_plot(p)[1][] == elabels

    fig, ax, p = graphplot(g; elabels, nlabels)
    @test get_nlabel_plot(p)[1][] == nlabels
    @test get_elabel_plot(p)[1][] == elabels
end

@testset "test Pointf" begin
    using GraphMakie: Pointf

    p = Point(0.0, 0.0)
    @test typeof(Pointf(p)) == Point2f
    @test Pointf(p) == Point2f(p)

    p = Point(1, 0)
    @test typeof(Pointf(p)) == Point2f
    @test Pointf(p) == Point2f(p)

    p = Point(0.0, 1.0, 2.0)
    @test typeof(Pointf(p)) == Point3f
    @test Pointf(p) == Point3f(p)

    @test Pointf(0.0, 0.0, 0.0) isa Point3f
    @test Pointf(1.0, 1.0) isa Point2f

    @test Pointf((0.0, 0.0, 0.0 )) isa Point3f
    @test Pointf((1.0, 1.0)) isa  Point2f
<<<<<<< HEAD
end

@testset "test edges distance parameters" begin
    g = SimpleDiGraph(3)
    add_edge!(g, 1, 2)
    add_edge!(g, 2, 3)
    add_edge!(g, 3, 1)

    graphplot(g)

    add_edge!(g, 1, 3)

    graphplot(g; curve_distance=0.2)
    graphplot(g; curve_distance=0.2, curve_distance_usage=false)
    graphplot(g; curve_distance=0.2, curve_distance_usage=true)

    graphplot(g; curve_distance=collect(0.1:0.1:0.5))
    graphplot(g; curve_distance=collect(0.1:0.1:0.5), curve_distance_usage=true)
=======

    @test Pointf([0.0, 0.0, 0.0]) isa Point3f
    @test Pointf([1.0, 1.0]) isa  Point2f

    @test Pointf(SA[0.0, 0.0, 0.0]) isa Point3f
    @test Pointf(SA[1.0, 1.0]) isa  Point2f

    g = complete_graph(3)
    pos1 = [(0,0),
            (1,1),
            (0,1)]
    pos2 = [[0,0],
            [1,1],
            [0,1]]
    pos3 = [SA[0,0],
            SA[1,1],
            SA[0,1]]
    @test isconcretetype(typeof(Pointf.(pos1)))
    @test isconcretetype(typeof(Pointf.(pos2)))
    @test isconcretetype(typeof(Pointf.(pos3)))
    graphplot(g; layout=(x)->pos1)
    graphplot(g; layout=(x)->pos2)
    graphplot(g; layout=(x)->pos3)
>>>>>>> e2b434f3
end<|MERGE_RESOLUTION|>--- conflicted
+++ resolved
@@ -199,26 +199,6 @@
 
     @test Pointf((0.0, 0.0, 0.0 )) isa Point3f
     @test Pointf((1.0, 1.0)) isa  Point2f
-<<<<<<< HEAD
-end
-
-@testset "test edges distance parameters" begin
-    g = SimpleDiGraph(3)
-    add_edge!(g, 1, 2)
-    add_edge!(g, 2, 3)
-    add_edge!(g, 3, 1)
-
-    graphplot(g)
-
-    add_edge!(g, 1, 3)
-
-    graphplot(g; curve_distance=0.2)
-    graphplot(g; curve_distance=0.2, curve_distance_usage=false)
-    graphplot(g; curve_distance=0.2, curve_distance_usage=true)
-
-    graphplot(g; curve_distance=collect(0.1:0.1:0.5))
-    graphplot(g; curve_distance=collect(0.1:0.1:0.5), curve_distance_usage=true)
-=======
 
     @test Pointf([0.0, 0.0, 0.0]) isa Point3f
     @test Pointf([1.0, 1.0]) isa  Point2f
@@ -242,5 +222,22 @@
     graphplot(g; layout=(x)->pos1)
     graphplot(g; layout=(x)->pos2)
     graphplot(g; layout=(x)->pos3)
->>>>>>> e2b434f3
+end
+
+@testset "test edges distance parameters" begin
+    g = SimpleDiGraph(3)
+    add_edge!(g, 1, 2)
+    add_edge!(g, 2, 3)
+    add_edge!(g, 3, 1)
+
+    graphplot(g)
+
+    add_edge!(g, 1, 3)
+
+    graphplot(g; curve_distance=0.2)
+    graphplot(g; curve_distance=0.2, curve_distance_usage=false)
+    graphplot(g; curve_distance=0.2, curve_distance_usage=true)
+
+    graphplot(g; curve_distance=collect(0.1:0.1:0.5))
+    graphplot(g; curve_distance=collect(0.1:0.1:0.5), curve_distance_usage=true)
 end